/**
 * Copyright 2010 Tim Down.
 *
 * Licensed under the Apache License, Version 2.0 (the "License");
 * you may not use this file except in compliance with the License.
 * You may obtain a copy of the License at
 *
 *      http://www.apache.org/licenses/LICENSE-2.0
 *
 * Unless required by applicable law or agreed to in writing, software
 * distributed under the License is distributed on an "AS IS" BASIS,
 * WITHOUT WARRANTIES OR CONDITIONS OF ANY KIND, either express or implied.
 * See the License for the specific language governing permissions and
 * limitations under the License.
 */

// todo org.jetbrains.k2js.test.semantics.WebDemoExamples2Test#testBuilder
var kotlin = {set:function (receiver, key, value) {
    return receiver.put(key, value);
}};

(function () {
    "use strict";

    Kotlin.equals = function (obj1, obj2) {
        if (typeof obj1 == "object") {
            if (obj1.equals !== undefined) {
                return obj1.equals(obj2);
            }
        }
        return obj1 === obj2;
    };

    Kotlin.modules = {};
    Kotlin.Exceptions = {};
    Kotlin.Exception = Kotlin.$createClass();
    Kotlin.RuntimeException = Kotlin.$createClass(Kotlin.Exception);
    Kotlin.Exceptions.IndexOutOfBounds = Kotlin.$createClass(Kotlin.Exception);
    Kotlin.Exceptions.NullPointerException = Kotlin.$createClass(Kotlin.Exception);
    Kotlin.Exceptions.NoSuchElementException = Kotlin.$createClass(Kotlin.Exception);
    Kotlin.Exceptions.IllegalArgumentException = Kotlin.$createClass(Kotlin.Exception);
    Kotlin.Exceptions.IllegalStateException = Kotlin.$createClass(Kotlin.Exception);
    Kotlin.Exceptions.IndexOutOfBoundsException = Kotlin.$createClass(Kotlin.Exception);
    Kotlin.Exceptions.UnsupportedOperationException = Kotlin.$createClass(Kotlin.Exception);
    Kotlin.Exceptions.IOException = Kotlin.$createClass(Kotlin.Exception);

    Kotlin.throwNPE = function () {
        throw Kotlin.$new(Kotlin.Exceptions.NullPointerException)();
    };

    function throwAbstractFunctionInvocationError() {
        throw new TypeError("Function is abstract");
    }

    Kotlin.Iterator = Kotlin.$createClass({
        initialize: function () {
        },
        next: throwAbstractFunctionInvocationError,
        get_hasNext: throwAbstractFunctionInvocationError
    });

    var ArrayIterator = Kotlin.$createClass(Kotlin.Iterator, {
        initialize: function (array) {
            this.array = array;
            this.size = array.length;
            this.index = 0;
        },
        next: function () {
            return this.array[this.index++];
        },
        get_hasNext: function () {
            return this.index < this.size;
        }
    });

    var ListIterator = Kotlin.$createClass(ArrayIterator, {
        initialize: function (list) {
            this.list = list;
            this.size = list.size();
            this.index = 0;
        },
        next: function () {
            return this.list.get(this.index++);
        },
        get_hasNext: function () {
            return this.index < this.size;
        }
    });

    Kotlin.AbstractList = Kotlin.$createClass({
        iterator: function () {
            return Kotlin.$new(ListIterator)(this);
        },
        isEmpty: function () {
            return this.size() == 0;
        },
        addAll: function (collection) {
            var it = collection.iterator();
            while (it.get_hasNext()) {
                this.add(it.next());
            }
        },
        remove: function (o) {
            var index = this.indexOf(o);
            if (index != -1) {
                this.removeAt(index);
            }
        },
        contains: function (o) {
            return this.indexOf(o) != -1;
        }
    });

    Kotlin.ArrayList = Kotlin.$createClass(Kotlin.AbstractList, {
        initialize: function () {
            this.array = [];
            this.$size = 0;
        },
        get: function (index) {
            if (index < 0 || index >= this.$size) {
                throw Kotlin.Exceptions.IndexOutOfBounds;
            }
            return this.array[index];
        },
        set: function (index, value) {
            if (index < 0 || index >= this.$size) {
                throw Kotlin.Exceptions.IndexOutOfBounds;
            }
            this.array[index] = value;
        },
        toArray: function () {
            return this.array.slice(0, this.$size);
        },
        size: function () {
            return this.$size;
        },
        iterator: function () {
            return Kotlin.arrayIterator(this.array);
        },
        add: function (element) {
            this.array[this.$size++] = element;
        },
        addAt: function (index, element) {
            this.array.splice(index, 0, element);
        },
        removeAt: function (index) {
            this.array.splice(index, 1);
            this.$size--;
        },
        clear: function () {
            this.array.length = 0;
            this.$size = 0;
        },
        indexOf: function (o) {
            for (var i = 0, n = this.$size; i < n; ++i) {
                if (Kotlin.equals(this.array[i], o)) {
                    return i;
                }
            }
            return -1;
        }
    });

    Kotlin.parseInt = function (str) {
        return parseInt(str, 10);
    };

    Kotlin.safeParseInt = function(str) {
        var r = parseInt(str, 10);
        return isNaN(r) ? null : r;
    };

    Kotlin.safeParseDouble = function(str) {
        var r = parseFloat(str, 10);
        return isNaN(r) ? null : r;
    };

    Kotlin.System = function () {
        var output = "";

        var print = function (obj) {
            if (obj !== undefined) {
                if (obj === null || typeof obj !== "object") {
                    output += obj;
                }
                else {
                    output += obj.toString();
                }
            }
        };
        var println = function (obj) {
            this.print(obj);
            output += "\n";
        };

        return {
            out:function () {
                return {
                    print:print,
                    println:println
                };
            },
            output:function () {
                return output;
            },
            flush:function () {
                output = "";
            }
        };
    }();

    Kotlin.println = function (s) {
        Kotlin.System.out().println(s);
    };

    Kotlin.print = function (s) {
        Kotlin.System.out().print(s);
    };

<<<<<<< HEAD
    Kotlin.AbstractFunctionInvocationError = Kotlin.$createClass();

    Kotlin.Iterator = Kotlin.$createClass({
        initialize:function () {
        },
        next:function () {
            throw Kotlin.$new(Kotlin.AbstractFunctionInvocationError)();
        },
        get_hasNext:function () {
            throw Kotlin.$new(Kotlin.AbstractFunctionInvocationError)();
        }
    });

    Kotlin.Runnable = Kotlin.$createClass({
        run:function () {
            throw Kotlin.$new(Kotlin.AbstractFunctionInvocationError)();
        }
    });

    Kotlin.ArrayIterator = Kotlin.$createClass(Kotlin.Iterator, {
        initialize: function (array) {
            this.array = array;
            this.index = 0;
        },
        next: function () {
            return this.array.get(this.index++);
        },
        get_hasNext: function () {
            return this.array.size() > this.index;
        }
    });

=======
>>>>>>> 77320e07
    Kotlin.RangeIterator = Kotlin.$createClass(Kotlin.Iterator, {
        initialize: function (start, count, reversed) {
            this.$start = start;
            this.$count = count;
            this.$reversed = reversed;
            this.$i = this.get_start();
        },
        get_start: function () {
            return this.$start;
        },
        get_count: function () {
            return this.$count;
        },
        set_count: function (tmp$0) {
            this.$count = tmp$0;
        },
        get_reversed: function () {
            return this.$reversed;
        },
        get_i: function () {
            return this.$i;
        },
        set_i: function (tmp$0) {
            this.$i = tmp$0;
        },
        next: function () {
            this.set_count(this.get_count() - 1);
            if (this.get_reversed()) {
                this.set_i(this.get_i() - 1);
                return this.get_i() + 1;
            }
            else {
                this.set_i(this.get_i() + 1);
                return this.get_i() - 1;
            }
        },
        get_hasNext: function () {
            return this.get_count() > 0;
        }
    });

    Kotlin.NumberRange = Kotlin.$createClass({
        initialize: function (start, size, reversed) {
            this.$start = start;
            this.$size = size;
            this.$reversed = reversed;
        },
        get_start: function () {
            return this.$start;
        },
        get_size: function () {
            return this.$size;
        },
        get_reversed: function () {
            return this.$reversed;
        },
        get_end: function () {
            return this.get_reversed() ? this.get_start() - this.get_size() + 1 : this.get_start() + this.get_size() - 1;
        },
        contains: function (number) {
            if (this.get_reversed()) {
                return number <= this.get_start() && number > this.get_start() - this.get_size();
            }
            else {
                return number >= this.get_start() && number < this.get_start() + this.get_size();
            }
        },
        iterator: function () {
            return Kotlin.$new(Kotlin.RangeIterator)(this.get_start(), this.get_size(), this.get_reversed());
        }
    });

    Kotlin.Comparator = Kotlin.$createClass({
        initialize: function () {
        },
        compare: throwAbstractFunctionInvocationError
    });

    var ComparatorImpl = Kotlin.$createClass(Kotlin.Comparator, {
        initialize: function (comparator) {
            this.compare = comparator;
        }
    });

    Kotlin.comparator = function (f) {
        return Kotlin.$new(ComparatorImpl)(f);
    };

    Kotlin.collectionsMax = function (col, comp) {
        var it = col.iterator();
        if (col.isEmpty()) {
            //TODO: which exception?
            throw Kotlin.Exception();
        }
        var max = it.next();
        while (it.get_hasNext()) {
            var el = it.next();
            if (comp.compare(max, el) < 0) {
                max = el;
            }
        }
        return max;
    };

    Kotlin.StringBuilder = Kotlin.$createClass(
            {
                initialize:function () {
                    this.string = "";
                },
                append:function (obj) {
                    this.string = this.string + obj.toString();
                },
                toString:function () {
                    return this.string;
                }
            }
    );

    Kotlin.splitString = function (str, regex) {
        return str.split(regex);
    };

    Kotlin.nullArray = function (size) {
        var res = [];
        var i = size;
        while (i > 0) {
            res[--i] = null;
        }
        return res;
    };

    Kotlin.arrayFromFun = function (size, initFun) {
        var res = [];
        var i = size;
        while (i > 0) {
            res[--i] = initFun(i);
        }
        return res;
    };

    Kotlin.arrayIndices = function (arr) {
        return Kotlin.$new(Kotlin.NumberRange)(0, arr.length);
    };

    Kotlin.arrayIterator = function (array) {
        return Kotlin.$new(ArrayIterator)(array);
    };

    Kotlin.toString = function (obj) {
        return obj.toString();
    };

    Kotlin.jsonFromTuples = function (pairArr) {
        var i = pairArr.length;
        var res = {};
        while (i > 0) {
            --i;
            res[pairArr[i][0]] = pairArr[i][1];
        }
        return res;
    };

    //TODO: use intrinsic
    Kotlin.jsonSet = function (obj, attrName, value) {
        obj[attrName] = value;
    };

    Kotlin.jsonGet = function (obj, attrName) {
        return obj[attrName];
    };


    Kotlin.jsonAddProperties = function (obj1, obj2) {
        for (var p in obj2) {
            if (obj2.hasOwnProperty(p)) {
                obj1[p] = obj2[p];
            }
        }
        return obj1;
    };

    //TODO: use intrinsic
    Kotlin.sure = function (obj) {
        return obj;
    };

    (function () {
        var FUNCTION = "function";

        var arrayRemoveAt = (typeof Array.prototype.splice == FUNCTION) ?
                function (arr, idx) {
                    arr.splice(idx, 1);
                } :

                function (arr, idx) {
                    var itemsAfterDeleted, i, len;
                    if (idx === arr.length - 1) {
                        arr.length = idx;
                    }
                    else {
                        itemsAfterDeleted = arr.slice(idx + 1);
                        arr.length = idx;
                        for (i = 0, len = itemsAfterDeleted.length; i < len; ++i) {
                            arr[idx + i] = itemsAfterDeleted[i];
                        }
                    }
                };

        function hashObject(obj) {
            var hashCode;
            if (typeof obj == "string") {
                return obj;
            } else if (typeof obj.hashCode == FUNCTION) {
                // Check the hashCode method really has returned a string
                hashCode = obj.hashCode();
                return (typeof hashCode == "string") ? hashCode : hashObject(hashCode);
            } else if (typeof obj.toString == FUNCTION) {
                return obj.toString();
            }
            else {
                try {
                    return String(obj);
                } catch (ex) {
                    // For host objects (such as ActiveObjects in IE) that have no toString() method and throw an error when
                    // passed to String()
                    return Object.prototype.toString.call(obj);
                }
            }
        }

        function equals_fixedValueHasEquals(fixedValue, variableValue) {
            return fixedValue.equals(variableValue);
        }

        function equals_fixedValueNoEquals(fixedValue, variableValue) {
            return (typeof variableValue.equals == FUNCTION) ?
                    variableValue.equals(fixedValue) : (fixedValue === variableValue);
        }

        function createKeyValCheck(kvStr) {
            return function (kv) {
                if (kv === null) {
                    throw new Error("null is not a valid " + kvStr);
                } else if (typeof kv == "undefined") {
                    throw new Error(kvStr + " must not be undefined");
                }
            };
        }

        var checkKey = createKeyValCheck("key"), checkValue = createKeyValCheck("value");

        /*----------------------------------------------------------------------------------------------------------------*/

        function Bucket(hash, firstKey, firstValue, equalityFunction) {
            this[0] = hash;
            this.entries = [];
            this.addEntry(firstKey, firstValue);

            if (equalityFunction !== null) {
                this.getEqualityFunction = function () {
                    return equalityFunction;
                };
            }
        }

        var EXISTENCE = 0, ENTRY = 1, ENTRY_INDEX_AND_VALUE = 2;

        function createBucketSearcher(mode) {
            return function (key) {
                var i = this.entries.length, entry, equals = this.getEqualityFunction(key);
                while (i--) {
                    entry = this.entries[i];
                    if (equals(key, entry[0])) {
                        switch (mode) {
                            case EXISTENCE:
                                return true;
                            case ENTRY:
                                return entry;
                            case ENTRY_INDEX_AND_VALUE:
                                return [ i, entry[1] ];
                        }
                    }
                }
                return false;
            };
        }

        function createBucketLister(entryProperty) {
            return function (aggregatedArr) {
                var startIndex = aggregatedArr.length;
                for (var i = 0, len = this.entries.length; i < len; ++i) {
                    aggregatedArr[startIndex + i] = this.entries[i][entryProperty];
                }
            };
        }

        Bucket.prototype = {
            getEqualityFunction:function (searchValue) {
                return (typeof searchValue.equals == FUNCTION) ? equals_fixedValueHasEquals : equals_fixedValueNoEquals;
            },

            getEntryForKey:createBucketSearcher(ENTRY),

            getEntryAndIndexForKey:createBucketSearcher(ENTRY_INDEX_AND_VALUE),

            removeEntryForKey:function (key) {
                var result = this.getEntryAndIndexForKey(key);
                if (result) {
                    arrayRemoveAt(this.entries, result[0]);
                    return result[1];
                }
                return null;
            },

            addEntry:function (key, value) {
                this.entries[this.entries.length] = [key, value];
            },

            keys:createBucketLister(0),

            values:createBucketLister(1),

            getEntries:function (entries) {
                var startIndex = entries.length;
                for (var i = 0, len = this.entries.length; i < len; ++i) {
                    // Clone the entry stored in the bucket before adding to array
                    entries[startIndex + i] = this.entries[i].slice(0);
                }
            },

            containsKey:createBucketSearcher(EXISTENCE),

            containsValue:function (value) {
                var i = this.entries.length;
                while (i--) {
                    if (value === this.entries[i][1]) {
                        return true;
                    }
                }
                return false;
            }
        };

        /*----------------------------------------------------------------------------------------------------------------*/

        // Supporting functions for searching hashtable buckets

        function searchBuckets(buckets, hash) {
            var i = buckets.length, bucket;
            while (i--) {
                bucket = buckets[i];
                if (hash === bucket[0]) {
                    return i;
                }
            }
            return null;
        }

        function getBucketForHash(bucketsByHash, hash) {
            var bucket = bucketsByHash[hash];

            // Check that this is a genuine bucket and not something inherited from the bucketsByHash's prototype
            return ( bucket && (bucket instanceof Bucket) ) ? bucket : null;
        }

        /*----------------------------------------------------------------------------------------------------------------*/

        var Hashtable = function (hashingFunctionParam, equalityFunctionParam) {
            var that = this;
            var buckets = [];
            var bucketsByHash = {};

            var hashingFunction = (typeof hashingFunctionParam == FUNCTION) ? hashingFunctionParam : hashObject;
            var equalityFunction = (typeof equalityFunctionParam == FUNCTION) ? equalityFunctionParam : null;

            this.put = function (key, value) {
                checkKey(key);
                checkValue(value);
                var hash = hashingFunction(key), bucket, bucketEntry, oldValue = null;

                // Check if a bucket exists for the bucket key
                bucket = getBucketForHash(bucketsByHash, hash);
                if (bucket) {
                    // Check this bucket to see if it already contains this key
                    bucketEntry = bucket.getEntryForKey(key);
                    if (bucketEntry) {
                        // This bucket entry is the current mapping of key to value, so replace old value and we're done.
                        oldValue = bucketEntry[1];
                        bucketEntry[1] = value;
                    }
                    else {
                        // The bucket does not contain an entry for this key, so add one
                        bucket.addEntry(key, value);
                    }
                }
                else {
                    // No bucket exists for the key, so create one and put our key/value mapping in
                    bucket = new Bucket(hash, key, value, equalityFunction);
                    buckets[buckets.length] = bucket;
                    bucketsByHash[hash] = bucket;
                }
                return oldValue;
            };

            this.get = function (key) {
                checkKey(key);

                var hash = hashingFunction(key);

                // Check if a bucket exists for the bucket key
                var bucket = getBucketForHash(bucketsByHash, hash);
                if (bucket) {
                    // Check this bucket to see if it contains this key
                    var bucketEntry = bucket.getEntryForKey(key);
                    if (bucketEntry) {
                        // This bucket entry is the current mapping of key to value, so return the value.
                        return bucketEntry[1];
                    }
                }
                return null;
            };

            this.containsKey = function (key) {
                checkKey(key);
                var bucketKey = hashingFunction(key);

                // Check if a bucket exists for the bucket key
                var bucket = getBucketForHash(bucketsByHash, bucketKey);

                return bucket ? bucket.containsKey(key) : false;
            };

            this.containsValue = function (value) {
                checkValue(value);
                var i = buckets.length;
                while (i--) {
                    if (buckets[i].containsValue(value)) {
                        return true;
                    }
                }
                return false;
            };

            this.clear = function () {
                buckets.length = 0;
                bucketsByHash = {};
            };

            this.isEmpty = function () {
                return !buckets.length;
            };

            var createBucketAggregator = function (bucketFuncName) {
                return function () {
                    var aggregated = [], i = buckets.length;
                    while (i--) {
                        buckets[i][bucketFuncName](aggregated);
                    }
                    return aggregated;
                };
            };

            this._keys = createBucketAggregator("keys");
            this._values = createBucketAggregator("values");
            this._entries = createBucketAggregator("getEntries");

            this.values = function() {
                var values = this._values();
                var i = values.length
                var result = Kotlin.$new(Kotlin.ArrayList)();
                while (--i) {
                    result.add(values[i]);
                }
                return result;
            };

            this.remove = function (key) {
                checkKey(key);

                var hash = hashingFunction(key), bucketIndex, oldValue = null;

                // Check if a bucket exists for the bucket key
                var bucket = getBucketForHash(bucketsByHash, hash);

                if (bucket) {
                    // Remove entry from this bucket for this key
                    oldValue = bucket.removeEntryForKey(key);
                    if (oldValue !== null) {
                        // Entry was removed, so check if bucket is empty
                        if (!bucket.entries.length) {
                            // Bucket is empty, so remove it from the bucket collections
                            bucketIndex = searchBuckets(buckets, hash);
                            arrayRemoveAt(buckets, bucketIndex);
                            delete bucketsByHash[hash];
                        }
                    }
                }
                return oldValue;
            };

            this.size = function () {
                var total = 0, i = buckets.length;
                while (i--) {
                    total += buckets[i].entries.length;
                }
                return total;
            };

            this.each = function (callback) {
                var entries = that.entries(), i = entries.length, entry;
                while (i--) {
                    entry = entries[i];
                    callback(entry[0], entry[1]);
                }
            };


            this.putAll = function (hashtable, conflictCallback) {
                var entries = hashtable.entries();
                var entry, key, value, thisValue, i = entries.length;
                var hasConflictCallback = (typeof conflictCallback == FUNCTION);
                while (i--) {
                    entry = entries[i];
                    key = entry[0];
                    value = entry[1];

                    // Check for a conflict. The default behaviour is to overwrite the value for an existing key
                    if (hasConflictCallback && (thisValue = that.get(key))) {
                        value = conflictCallback(key, thisValue, value);
                    }
                    that.put(key, value);
                }
            };

            this.clone = function () {
                var clone = new Hashtable(hashingFunctionParam, equalityFunctionParam);
                clone.putAll(that);
                return clone;
            };

            this.keySet = function () {
                var res = Kotlin.$new(Kotlin.HashSet)();
                var keys = this._keys();
                var i = keys.length;
                while (i--) {
                    res.add(keys[i]);
                }
                return res;
            };
        };

        Kotlin.HashTable = Hashtable;
    })();

    Kotlin.HashMap = Kotlin.$createClass({
                                             initialize: function () {
                                                 Kotlin.HashTable.call(this);
                                             }
                                         });

    (function () {
        function HashSet(hashingFunction, equalityFunction) {
            var hashTable = new Kotlin.HashTable(hashingFunction, equalityFunction);

            this.add = function (o) {
                hashTable.put(o, true);
            };

            this.addAll = function (arr) {
                var i = arr.length;
                while (i--) {
                    hashTable.put(arr[i], true);
                }
            };

            this.values = function () {
                return hashTable._keys();
            };

            this.iterator = function () {
                return Kotlin.arrayIterator(this.values());
            };

            this.remove = function (o) {
                return hashTable.remove(o) ? o : null;
            };

            this.contains = function (o) {
                return hashTable.containsKey(o);
            };

            this.clear = function () {
                hashTable.clear();
            };

            this.size = function () {
                return hashTable.size();
            };

            this.isEmpty = function () {
                return hashTable.isEmpty();
            };

            this.clone = function () {
                var h = new HashSet(hashingFunction, equalityFunction);
                h.addAll(hashTable.keys());
                return h;
            };

            this.intersection = function (hashSet) {
                var intersection = new HashSet(hashingFunction, equalityFunction);
                var values = hashSet.values(), i = values.length, val;
                while (i--) {
                    val = values[i];
                    if (hashTable.containsKey(val)) {
                        intersection.add(val);
                    }
                }
                return intersection;
            };

            this.union = function (hashSet) {
                var union = this.clone();
                var values = hashSet.values(), i = values.length, val;
                while (i--) {
                    val = values[i];
                    if (!hashTable.containsKey(val)) {
                        union.add(val);
                    }
                }
                return union;
            };

            this.isSubsetOf = function (hashSet) {
                var values = hashTable.keys(), i = values.length;
                while (i--) {
                    if (!hashSet.contains(values[i])) {
                        return false;
                    }
                }
                return true;
            };
        }

        Kotlin.HashSet = Kotlin.$createClass({initialize: function () {
            HashSet.call(this);
        }});
    }());
})();<|MERGE_RESOLUTION|>--- conflicted
+++ resolved
@@ -217,41 +217,6 @@
         Kotlin.System.out().print(s);
     };
 
-<<<<<<< HEAD
-    Kotlin.AbstractFunctionInvocationError = Kotlin.$createClass();
-
-    Kotlin.Iterator = Kotlin.$createClass({
-        initialize:function () {
-        },
-        next:function () {
-            throw Kotlin.$new(Kotlin.AbstractFunctionInvocationError)();
-        },
-        get_hasNext:function () {
-            throw Kotlin.$new(Kotlin.AbstractFunctionInvocationError)();
-        }
-    });
-
-    Kotlin.Runnable = Kotlin.$createClass({
-        run:function () {
-            throw Kotlin.$new(Kotlin.AbstractFunctionInvocationError)();
-        }
-    });
-
-    Kotlin.ArrayIterator = Kotlin.$createClass(Kotlin.Iterator, {
-        initialize: function (array) {
-            this.array = array;
-            this.index = 0;
-        },
-        next: function () {
-            return this.array.get(this.index++);
-        },
-        get_hasNext: function () {
-            return this.array.size() > this.index;
-        }
-    });
-
-=======
->>>>>>> 77320e07
     Kotlin.RangeIterator = Kotlin.$createClass(Kotlin.Iterator, {
         initialize: function (start, count, reversed) {
             this.$start = start;
